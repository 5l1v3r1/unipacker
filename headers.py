--- conflicted
+++ resolved
@@ -6,14 +6,7 @@
 
 from pe_structs import _IMAGE_DOS_HEADER, _IMAGE_FILE_HEADER, _IMAGE_OPTIONAL_HEADER, IMAGE_SECTION_HEADER, \
     _IMAGE_DATA_DIRECTORY, IMAGE_IMPORT_DESCRIPTOR
-<<<<<<< HEAD
-from utils import InvalidPEFile, ImportValues, get_string, get_string2
-=======
-from ctypes import *
-from datetime import datetime
-import struct
-from utils import InvalidPEFile, ImportValues
->>>>>>> 3584c16b
+from utils import InvalidPEFile, ImportValues, get_string
 
 header_sizes = {
     "_IMAGE_DOS_HEADER": len(bytes(_IMAGE_DOS_HEADER())),  # 0x40
