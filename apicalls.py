import collections
import struct
import time
from ctypes import *
from inspect import signature

import pefile
from unicorn.x86_const import UC_X86_REG_EAX

from kernel_structs import _FILETIME
from utils import align, merge, remove_range, print_cols, get_string, calc_processid, \
    calc_threadid

apicall_mapping = {}


def api_call(*names):
    def apicall_wrapper(func):
        def wrapper(self, uc, esp, log, *args):
            # get the return address and the emulated args from the stack (total: 4B ret_addr + 4B * #args)
            num_args = len(signature(func).parameters) - 4  # self, uc, esp and log are not of interest
            ret_addr, *args = struct.unpack(f"<I{'I' * num_args}", uc.mem_read(esp, 4 * (num_args + 1)))

            # let the API call see the original stack
            original_esp = esp + 4 * (num_args + 1)
            # pass the collected arguments to the API call and retrieve the return value
            ret_value = func(self, uc, original_esp, log, *args)
            log and print(f"\tReturn address: 0x{ret_addr:02x}")

            # re-place the return address on the stack (decrements esp by 4)
            uc.mem_write(original_esp - 4, struct.pack("<I", ret_addr))
            return ret_value, original_esp - 4

        if not names:
            apicall_mapping[func.__name__] = wrapper
        else:
            for name in names:
                apicall_mapping[name] = wrapper
        return wrapper

    return apicall_wrapper


class WinApiCalls(object):

    def __init__(self, base_addr, virtualmemorysize, hook_addr, breakpoints, sample, atn, ntp):
        self.base_addr = base_addr
        self.virtualmemorysize = virtualmemorysize
        self.hook_addr = hook_addr
        self.next_hook_offset = 4
        self.hooks = {}
        self.module_handle_offset = 0
        self.module_handles = {}
        self.module_for_function = {}
        self.dynamic_mem_offset = self.base_addr + self.virtualmemorysize
        self.allocated_chunks = []
        self.alloc_sizes = {}
        self.pending_breakpoints = set()
        self.breakpoints = breakpoints
        self.sample = sample
        self.heaps = {}
        self.next_heap_handle = self.hook_addr + 0x10000
        self.atn = atn
        self.ntp = ntp
        self.dllname_to_functionlist = collections.OrderedDict()
        self.load_library_counter = {}  # DllName -> Number of Loads
        self.processid = calc_processid()
        self.threadid = calc_threadid()

    def apicall(self, address, name, uc, esp, log):
        try:
            return apicall_mapping[name](self, uc, esp, log)
        except KeyError:
            args = struct.unpack("<IIIIII", uc.mem_read(esp + 4, 24))
            print(f"Unimplemented API call at 0x{address:02x}: {name}, first 6 stack items: {list(map(hex, args))}")
            return 0, esp

    @api_call()
    def IsDebuggerPresent(self, uc, esp, log):
        """Not present, of course"""
        return 0

    @api_call()
    def VirtualProtect(self, uc, esp, log, address, size, new_protect, old_protect_ptr):
        log and print(f"VirtualProtect: address 0x{address:02x}, size 0x{size:02x}, mode 0x{new_protect:02x}, "
                      f"write old mode to 0x{old_protect_ptr:02x}")
        memory_protection = {  # Tupel Format: (Execute, Read, Write)
            0x01: (False, False, False),  # 0x01 PAGE_NOACCESS
            0x02: (False, True, False),  # 0x02 PAGE_READONLY
            0x04: (False, True, True),  # 0x04 PAGE_READWRITE
            0x08: (False, True, True),  # 0x08 PAGE_WRITECOPY
            0x10: (True, False, False),  # 0x10 PAGE_EXECUTE
            0x20: (True, True, False),  # 0x20 PAGE_EXECUTE_READ
            0x40: (True, True, True),  # 0x40 PAGE_EXECUTE_READWRITE
            0x80: (True, True, True),  # 0x80 PAGE_EXECUTE_WRITECOPY
        }
        for saddr, eaddr in self.atn.keys():
            if (
                    address <= saddr <= address + size or address <= eaddr <= address + size) and new_protect in memory_protection:
                name = self.atn[(saddr, eaddr)]
                self.ntp[name] = memory_protection[new_protect]
        return new_protect

    @api_call()
    def GlobalAlloc(self, uc, esp, log, flags, size):
        log and print(f"GlobalAlloc: flags 0x{flags:02x}, size 0x{size:02x}")
        aligned_address = self.alloc(log, size, uc)
        return aligned_address

    @api_call()
    def GetModuleHandleA(self, uc, esp, log, module_name_ptr):
        module_name = get_string(module_name_ptr, uc)
        log and print(f"GetModuleHandleA: module_name_ptr 0x{module_name_ptr:02x}: {module_name}")

        if not module_name_ptr:
            pe = pefile.PE(self.sample)
            loaded = pe.get_memory_mapped_image(ImageBase=self.base_addr)
            handle = self.alloc(log, len(loaded), uc)
            uc.mem_write(handle, loaded)
            return handle, esp + 4
        handle = self.base_addr + self.module_handle_offset
        self.module_handle_offset += 1
        self.module_handles[handle] = get_string(module_name_ptr, uc)

        if module_name not in self.load_library_counter:
            self.load_library_counter[module_name] = 0
            module_name += "#0"
            self.dllname_to_functionlist[module_name] = []
        else:
            self.load_library_counter[module_name] += 1
            counter = self.load_library_counter[module_name]
            module_name += "#" + str(counter)
            self.dllname_to_functionlist[module_name] = []

        return handle

    # TODO Apply protections to alloc chunks
    @api_call()
    def VirtualAlloc(self, uc, esp, log, address, size, t, protection):
        log and print(
            f"VirtualAlloc: address: 0x{address:02x}, size 0x{size:02x}, type 0x{t:02x}, protection 0x{protection:02x}")
        if address == 0:
            offset = None
        else:
            offset = address
        aligned_address = self.alloc(log, size, uc, offset)
        uc.reg_write(UC_X86_REG_EAX, aligned_address)
        return aligned_address

    def alloc(self, log, size, uc, offset=None):
        page_size = 4 * 1024
        aligned_size = align(size, page_size)
        log and print(f"\tUnaligned size: 0x{size:02x}, aligned size: 0x{aligned_size:02x}")
        if offset is None:
            for chunk_start, chunk_end in self.allocated_chunks:
                if chunk_start <= self.dynamic_mem_offset <= chunk_end:
                    # we have to push back the dynamic mem offset as it is inside an already allocated chunk!
                    self.dynamic_mem_offset = chunk_end + 1
            offset = self.dynamic_mem_offset
            self.dynamic_mem_offset += aligned_size
        new_offset_m = offset % page_size
        aligned_address = offset  # TODO Remove hacky fix, chunks are not merged
        if (aligned_address % page_size) != 0:
            aligned_address = align(offset)

        # check if we have mapped parts of it already
        mapped_partial = False
        for chunk_start, chunk_end in self.allocated_chunks:
            if chunk_start <= aligned_address < chunk_end:
                if aligned_address + aligned_size <= chunk_end:
                    log and print(f"\tAlready fully mapped")
                else:
                    log and print(
                        f"\tMapping missing piece 0x{chunk_end + 1:02x} to 0x{aligned_address + aligned_size:02x}")
                    uc.mem_map(chunk_end, aligned_address + aligned_size - chunk_end)
                mapped_partial = True
                break

        if not mapped_partial:
            uc.mem_map(aligned_address, aligned_size)
        log and print(f"\tfrom 0x{aligned_address:02x} to 0x{(aligned_address + aligned_size):02x}")
        self.allocated_chunks = list(merge(self.allocated_chunks + [(aligned_address, aligned_address + aligned_size)]))
        log and self.print_allocs()
        self.alloc_sizes[aligned_address] = aligned_size
        return aligned_address

    @api_call()
    def VirtualFree(self, uc, esp, log, address, size, free_type):
        log and print(f"VirtualFree: chunk to free: 0x{address:02x}, size 0x{size:02x}, type 0x{free_type:02x}")
        new_chunks = []
        success = False
        for start, end in sorted(self.allocated_chunks):
            if start <= address <= end:
                if free_type & 0x8000 and size == 0:  # MEM_RELEASE, clear whole allocated range
                    if address in self.alloc_sizes:
                        size = self.alloc_sizes[address]
                        end_addr = address + size
                        uc.mem_unmap(address, size)
                        new_chunks += remove_range((start, end), (address, end_addr))
                        success = True
                    else:
                        log and print(f"\t0x{address} is not an alloc base address!")
                        new_chunks += [(start, end)]
                elif free_type & 0x4000 and size > 0:  # MEM_DECOMMIT, free requested size
                    end_addr = address + align(size)
                    uc.mem_unmap(address, align(size))
                    new_chunks += remove_range((start, end), (address, end_addr))
                    success = True
                else:
                    log and print("\tIncorrect size + type combination!")
                    new_chunks += [(start, end)]
            else:
                new_chunks += [(start, end)]

        self.allocated_chunks = list(merge(new_chunks))
        log and self.print_allocs()
        if success:
            return 1
        log and print("\tAddress range not allocated!")
        return 0

    # TODO Add ordinals for implemented functions
    @api_call()
    def GetProcAddress(self, uc, esp, log, module_handle, proc_name_ptr):
        if module_handle == 0:
            log and print(f"GetProcAddress: invalid module_handle: 0x{module_handle:02x}")
            return 0x0
        if proc_name_ptr == 0:
            log and print(f"GetProcAddress: invalid proc_name_ptr: 0x{proc_name_ptr:02x}")
            return 0x0
        try:
            module_name = self.module_handles[module_handle]
        except KeyError:
            module_name = "?"
        proc_name_ptr2 = proc_name_ptr
        if ((proc_name_ptr2 >> 0x10) == 0) and (proc_name_ptr != 0):
            proc_name = "ORD/" + module_name + "/" + str(proc_name_ptr)
            log and print(f"Import by Ordinal: 0x{proc_name_ptr:02x}, new name: ")
        else:
            proc_name = get_string(proc_name_ptr, uc)

        if proc_name == "":
            log and print(f"GetProcAddress: invalid proc_name")
            return 0x0

        log and print(
            f"GetProcAddress: module handle 0x{module_handle:02x}: {module_name}, proc_name_ptr 0x{proc_name_ptr:02x}: {proc_name}")
        # TODO Fix print for ordinals
        hook_addr = None
        for addr, name in self.hooks.items():
            if name == proc_name:
                hook_addr = addr
                log and print(f"\tRe-used previously added hook at 0x{hook_addr:02x}")
                break
        if hook_addr is None:
            hook_addr = self.add_hook(uc, proc_name, module_name)
            log and print(f"\tAdded new hook at 0x{hook_addr:02x}")
        if proc_name in self.pending_breakpoints:
            print(f"\x1b[31mPending breakpoint attached for new dynamic import {proc_name} at 0x{hook_addr:02x}\x1b[0m")
            self.breakpoints.add(hook_addr)
            self.pending_breakpoints.remove(proc_name)

        if module_name is not "?":
            try:
                counter = self.load_library_counter[module_name]
                module_name += "#" + str(counter)
                if module_name in self.dllname_to_functionlist:
                    self.dllname_to_functionlist[module_name].append((proc_name, hook_addr))
                else:
                    self.dllname_to_functionlist[module_name] = [(proc_name, hook_addr)]
            except KeyError:
                print(f"Error: Accessing method of not registered Library")

        return hook_addr

    @api_call("LoadLibraryA", "LoadLibraryW")
    def LoadLibraryA(self, uc, esp, log, mod_name_ptr):
        # TODO: does not actually load the library
        mod_name = get_string(mod_name_ptr, uc)
        log and print(f"LoadLibraryA: mod_name_ptr 0x{mod_name_ptr}: {mod_name}")

        handle = self.base_addr + self.module_handle_offset
        self.module_handle_offset += 1
        self.module_handles[handle] = get_string(mod_name_ptr, uc)
        if mod_name not in self.load_library_counter:
            self.load_library_counter[mod_name] = 0
            mod_name += "#0"
            self.dllname_to_functionlist[mod_name] = []
        else:
            self.load_library_counter[mod_name] += 1
            counter = self.load_library_counter[mod_name]
            mod_name += "#" + str(counter)
            self.dllname_to_functionlist[mod_name] = []

        # print(f"LoadLibrary: {mod_name}")
        # print_dllname_to_functionlist(self.dllname_to_functionlist)

        log and print(f"\tHandle: 0x{handle:02x}")
        return handle

    @api_call()
    def GetVersion(self, uc, esp, log):
        log and print(f"GetVersion: Returning 6.1 (Windows 7)")
        return 0x00000106

    @api_call()
    def HeapCreate(self, uc, esp, log, options, initial_size, max_size):
        # TODO only creates dummy handles, no actual heap creation
        log and print(
            f"HeapCreate: options 0x{options:02x}, initial size: 0x{initial_size:02x}, max size: 0x{max_size:02x}")
        curr_handle = self.next_heap_handle
        self.next_heap_handle += 1
        self.heaps[curr_handle] = (initial_size, max_size)
        return curr_handle

    @api_call()
    def HeapDestroy(self, uc, esp, log, handle):
        # TODO also operates on dummy handles
        success = self.heaps.pop(handle, None)
        return 1 if success else 0

    @api_call()
    def MessageBoxA(self, uc, esp, log, owner, text_ptr, title_ptr, type):
        text = get_string(text_ptr, uc)
        title = get_string(title_ptr, uc)
        print(f"\x1b[31mMessage Box ({title}): {text}\x1b[0m")
        return 1

    @api_call()
    def GetModuleFileNameA(self, uc, esp, log, handle, path_buf, buf_size):
        if not handle:
            path = "C:/Users/unipacker/hxp.exe"
        else:
            try:
                module_name = self.module_handles[handle]
            except KeyError:
                module_name = "somefakename.dll"
            path = f"C:/Windows/System32/{module_name}"
        log and print(f"GetModuleFileNameA: handle 0x{handle:02x}. Returning {path} into 0x{path_buf}")
        uc.mem_write(path_buf, path.encode())
        return len(path)

    @api_call()
    def GetActiveWindow(self, uc, esp, log):
        log and print(f"GetActiveWindow: Returning 1")
        return 1

    @api_call()
    def GetLastActivePopup(self, uc, esp, log, handle):
        log and print(f"GetLastActivePopup: owner handle 0x{handle:02x}")
        return handle, esp + 4

    @api_call()
    def GetSystemTimeAsFileTime(self, uc, esp, log, filetime_ptr):
        t = (int(
            time.time()) * 10000000) + 116444736000000000  # https://support.microsoft.com/en-us/help/167296/how-to-convert-a-unix-time-t-to-a-win32-filetime-or-systemtime
        dwLowDateTime = c_uint32(t).value
        dwHighDateTime = t >> 32

        filetime = _FILETIME(
            dwLowDateTime,
            dwHighDateTime,
        )
        log and print(
            f"GetSystemTimeAsFileTime at 0x{filetime_ptr:02x}: dwLowDateTime 0x{dwLowDateTime:02x}, dwHighDateTime 0x{dwHighDateTime:02x}")
        filetime_payload = bytes(filetime)
        uc.mem_write(filetime_ptr, filetime_payload)

    @api_call()
    def GetCurrentThreadId(self, uc, esp, log):
        log and print(f"GetCurrentThreadId: 0x{self.threadid:02x}")
        return self.threadid

    @api_call()
    def GetCurrentProcessId(self, uc, esp, log):
        log and print(f"GetCurrentProcessId: 0x{self.processid:02x}")
        return self.processid

    @api_call()
    def QueryPerformanceCounter(self, uc, esp, log, ptr):
<<<<<<< HEAD
        ticks = time.perf_counter() * (10 ** 9)
=======
        ticks = int(time.perf_counter() * (10**9))
>>>>>>> 3584c16b
        uc.mem_write(ptr, struct.pack("<Q", ticks))
        log and print(f"QueryPerformanceCounter: {ticks} ticks")

    # TODO Complete with all features
    @api_call()
    def IsProcessorFeaturePresent(self, uc, esp, log, feature):
        features = {0xA: 1}
        feature_description = {0xA: "PF_XMMI64_INSTRUCTIONS_AVAILABLE: The SSE2 instruction set is available."}
        if feature in features:
            if features[feature] == 1:
                log and print(f"IsProcessorFeaturePresent: {feature_description[feature]} ({feature}) is present")
            else:
                log and print(f"IsProcessorFeaturePresent: {feature_description[feature]} ({feature} is not present")
            return features[feature]
        log and print(f"IsProcessorFeaturePresent: Feature {feature} is unknown. Knwon features: {feature_description}")
        return 0

    @api_call()
    def InitializeCriticalSection(self, uc, esp, log, section_ptr):
        log and print(f"InitializeCriticalSection: pointer 0x{section_ptr:02x}, doing nothing")

    def add_hook(self, uc, name, module_name, curr_hook_addr=None):
        hexstr = bytes.fromhex('8b0425') + struct.pack('<I', self.hook_addr) + bytes.fromhex(
            'c3')  # mov eax, [HOOK]; ret -> values of syscall are stored in eax
        if curr_hook_addr is None:
            curr_hook_addr = self.hook_addr + self.next_hook_offset
            self.next_hook_offset += len(hexstr)
        uc.mem_write(curr_hook_addr, hexstr)
        self.hooks[curr_hook_addr] = name
        self.module_for_function[name] = module_name
        return curr_hook_addr

    def register_pending_breakpoint(self, target):
        self.pending_breakpoints.add(target)

    def print_allocs(self):
        print("Currently allocated:")
        lines = []
        for start, end in self.allocated_chunks:
            lines += [(hex(start), "-", hex(end))]
        print_cols(lines)<|MERGE_RESOLUTION|>--- conflicted
+++ resolved
@@ -378,11 +378,7 @@
 
     @api_call()
     def QueryPerformanceCounter(self, uc, esp, log, ptr):
-<<<<<<< HEAD
-        ticks = time.perf_counter() * (10 ** 9)
-=======
-        ticks = int(time.perf_counter() * (10**9))
->>>>>>> 3584c16b
+        ticks = int(time.perf_counter() * (10 ** 9))
         uc.mem_write(ptr, struct.pack("<Q", ticks))
         log and print(f"QueryPerformanceCounter: {ticks} ticks")
 
